--- conflicted
+++ resolved
@@ -177,8 +177,16 @@
         :raises: A :class:`requests.HTTPError` if there aren't any lyrics
         """
         return self.requests.map_request('tracks/%s/lyrics' % self.id, parse=Lyrics().parse)
-
-<<<<<<< HEAD
+      
+    def get_track_radio(self):
+        """
+        Queries TIDAL for the track radio, which is a mix of tracks that are similar to this track.
+
+        :return: A list of :class:`Tracks <tidalapi.media.Track>`
+        """
+        params = {'limit': 100}
+        return self.requests.map_request('tracks/%s/radio' % self.id, params=params, parse=self.session.parse_track)
+
     def stream(self):
         """
         Retrieves the track streaming object, allowing for audio transmission.
@@ -192,6 +200,7 @@
         }
         return self.requests.map_request('GET', 'tracks/%s/playbackinfopostpaywall' % self.id, params, parse=Stream().parse)
 
+      
 class Stream(object):
     """
     An object that stores the audio file properties and parameters needed for streaming via `MPEG-DASH` protocol.
@@ -214,17 +223,7 @@
         self.manifest = json_obj["manifest"]
 
         return copy.copy(self)
-
-=======
-    def get_track_radio(self):
-        """
-        Queries TIDAL for the track radio, which is a mix of tracks that are similar to this track.
-
-        :return: A list of :class:`Tracks <tidalapi.media.Track>`
-        """
-        params = {'limit': 100}
-        return self.requests.map_request('tracks/%s/radio' % self.id, params=params, parse=self.session.parse_track)
->>>>>>> e53780e5
+      
 
 class Lyrics(object):
     track_id = -1
