# -*- coding: utf-8 -*-

# Copyright (C) 2019-2022 morguldir
# Copyright (C) 2014 Thomas Amland
#
# This program is free software: you can redistribute it and/or modify
# it under the terms of the GNU Lesser General Public License as published by
# the Free Software Foundation, either version 3 of the License, or
# (at your option) any later version.
#
# This program is distributed in the hope that it will be useful,
# but WITHOUT ANY WARRANTY; without even the implied warranty of
# MERCHANTABILITY or FITNESS FOR A PARTICULAR PURPOSE.  See the
# GNU Lesser General Public License for more details.
#
# You should have received a copy of the GNU Lesser General Public License
# along with this program.  If not, see <http://www.gnu.org/licenses/>.

from __future__ import annotations, print_function, unicode_literals

import base64
import concurrent.futures
import datetime
import logging
import random
import time
import uuid
from dataclasses import dataclass
from enum import Enum
from typing import (
    Any,
    Callable,
    List,
    Literal,
    Optional,
    TypedDict,
    Union,
    cast,
    no_type_check,
)
from urllib.parse import urljoin

import requests

from tidalapi.types import JsonObj

from . import album, artist, genre, media, mix, page, playlist, request, user

log = logging.getLogger("__NAME__")
SearchTypes: List[Optional[Any]] = [
    artist.Artist,
    album.Album,
    media.Track,
    media.Video,
    playlist.Playlist,
    None,
]


class LinkLogin(object):
    """The data required for logging in to TIDAL using a remote link, json is the data
    returned from TIDAL."""

    #: Amount of seconds until the code expires
    expires_in = None
    #: The code the user should enter at the uri
    user_code = None
    #: The link the user has to visit
    verification_uri = None
    #: The link the user has to visit, with the code already included
    verification_uri_complete = None

    def __init__(self, json):
        self.expires_in = json["expiresIn"]
        self.user_code = json["userCode"]
        self.verification_uri = json["verificationUri"]
        self.verification_uri_complete = json["verificationUriComplete"]


class Config(object):
    """Configuration for TIDAL services.

    The maximum item_limit is 10000, and some endpoints have a maximum of 100 items, which will be shown in the docs.
    In cases where the maximum is 100 items, you will have to use offsets to get more than 100 items.
    Note that changing the ALAC option requires you to log in again, and for you to create a new config object
    IMPORTANT: ALAC=false will mean that video streams turn into audio-only streams.
               Additionally, num_videos will turn into num_tracks in playlists.
    """

    @no_type_check
    def __init__(
        self,
        quality=media.Quality.low_320k,
        video_quality=media.VideoQuality.high,
        item_limit=1000,
        alac=True,
    ):
        self.quality = quality.value
        self.video_quality = video_quality.value
        self.api_location = "https://api.tidal.com/"
        self.image_url = "https://resources.tidal.com/images/%s/%ix%i.jpg"
        self.video_url = "https://resources.tidal.com/videos/%s/%ix%i.mp4"

        self.alac = alac

        if item_limit > 10000:
            log.warning(
                "Item limit was set above 10000, which is not supported by TIDAL, setting to 10000"
            )
            self.item_limit = 10000
        else:
            self.item_limit = item_limit

        self.api_token = eval("\x67\x6c\x6f\x62\x61\x6c\x73".encode("437"))()[
            "\x5f\x5f\x6e\x61\x6d\x65\x5f\x5f".encode(
                "".join(map(chr, [105, 105, 99, 115, 97][::-1]))
            ).decode("".join(map(chr, [117, 116, 70, 95, 56])))
        ]
        self.api_token += "." + eval(
            "\x74\x79\x70\x65\x28\x73\x65\x6c\x66\x29\x2e\x5f\x5f\x6e\x61\x6d\x65\x5f\x5f".encode(
                "".join(map(chr, [105, 105, 99, 115, 97][::-1]))
            ).decode(
                "".join(map(chr, [117, 116, 70, 95, 56]))
            )
        )
        token = self.api_token
        token = token[:8] + token[16:]
        self.api_token = list(
            (base64.b64decode("d3RjaThkamFfbHlhQnBKaWQuMkMwb3puT2ZtaXhnMA==").decode())
        )
        tok = "".join(([chr(ord(x) - 2) for x in token[-6:]]))
        token2 = token
        token = token[:9]
        token += tok
        tok2 = "".join(([chr(ord(x) - 2) for x in token[:-7]]))
        token = token[8:]
        token = tok2 + token
        self.api_token = list(
            (base64.b64decode("enJVZzRiWF9IalZfVm5rZ2MuMkF0bURsUGRvZzRldA==").decode())
        )
        for word in token:
            self.api_token.remove(word)
        self.api_token = "".join(self.api_token)
        string = ""
        save = False
        if not isinstance(token2, str):
            save = True
            string = "".encode("ISO-8859-1")
            token2 = token2.encode("ISO-8859-1")
        tok = string.join(([chr(ord(x) + 24) for x in token2[:-7]]))
        token2 = token2[8:]
        token2 = tok + token2
        tok2 = string.join(([chr(ord(x) + 23) for x in token2[-6:]]))
        token2 = token2[:9]
        token2 += tok2
        self.client_id = list(
            (
                base64.b64decode(
                    "VoxKgUt8aHlEhEZ5cYhKgVAucVp2hnOFUH1WgE5+QlY2"
                    "dWtYVEptd2x2YnR0UDd3bE1scmM3MnNlND0="
                ).decode("ISO-8859-1")
            )
        )
        if save:
            token2.decode("ISO-8859-1").encode("utf-16")
            self.client_id = [x.encode("ISO-8859-1") for x in self.client_id]
        for word in token2:
            self.client_id.remove(word)
        self.client_id = "".join(self.client_id)
        self.client_secret = self.client_id
        self.client_id = self.api_token


class Case(Enum):
    pascal = id
    scream = id
    lower = id

    identifier: List[str]
    type: List[Union[object, None]]
    parse: List[Callable]


TypeConversionKeys = Literal["identifier", "type", "parse"]


@dataclass
class TypeRelation:
    identifier: str
    type: Optional[Any]
    parse: Callable


class SearchResults(TypedDict):
    artists: List[artist.Artist]
    albums: List[album.Album]
    tracks: List[media.Track]
    videos: List[media.Video]
    playlists: List[Union[playlist.Playlist, playlist.UserPlaylist]]
    top_hit: Optional[List[Any]]


class Session(object):
    """Object for interacting with the TIDAL api and."""

    #: The TIDAL access token, this is what you use with load_oauth_session
    access_token = None
    #: A :class:`datetime` object containing the date the access token will expire
    expiry_time = None
    #: A refresh token for retrieving a new access token through refresh_token
    refresh_token = None
    #: The type of access token, e.g. Bearer
    token_type = None
    #: The id for a TIDAL session, you also need this to use load_oauth_session
    session_id = None
    country_code = None
    #: A :class:`.User` object containing the currently logged in user.
    user: Optional[
        Union[user.FetchedUser, user.LoggedInUser, user.PlaylistCreator]
    ] = None

    def __init__(self, config=Config()):
        self.config = config
        self.request_session = requests.Session()

        # Objects for keeping the session across all modules.
        self.request = request.Requests(session=self)
        self.genre = genre.Genre(session=self)

        self.parse_artists = self.artist().parse_artists
        self.parse_playlist = self.playlist().parse

        self.parse_track = self.track().parse_track
        self.parse_video = self.video().parse_video
        self.parse_media = self.track().parse_media
<<<<<<< HEAD
        self.parse_mix = self.mix().parse
        self.parse_v2_mix = self.mixv2().parse
=======
>>>>>>> f84d0430

        self.parse_user = user.User(self, None).parse
        self.page = page.Page(self, "")
        self.parse_page = self.page.parse

        self.type_conversions: List[TypeRelation] = [
            TypeRelation(identifier=identifier, type=type, parse=cast(Callable, parse))
            for identifier, type, parse in zip(
                (
                    "artists",
                    "albums",
                    "tracks",
                    "videos",
                    "playlists",
                    "mixs",
                ),
                SearchTypes,
                (
                    self.parse_artist,
                    self.parse_album,
                    self.parse_track,
                    self.parse_video,
                    self.parse_playlist,
                    self.parse_mix,
                ),
            )
        ]

    def parse_album(self, obj: JsonObj) -> album.Album:
        """Parse an album from the given response."""
        return self.album().parse(obj)

    def parse_artist(self, obj: JsonObj) -> artist.Artist:
        """Parse an artist from the given response."""
        return self.artist().parse_artist(obj)

    def parse_mix(self, obj: JsonObj) -> mix.Mix:
        """Parse a mix from the given response."""
        return self.mix().parse(obj)

    def convert_type(
        self,
        search: str,
        search_type: TypeConversionKeys = "identifier",
        output: TypeConversionKeys = "identifier",
        case: Case = Case.lower,
        suffix: bool = True,
    ) -> Union[str, Callable]:
        type_relations = next(
            x for x in self.type_conversions if getattr(x, search_type) == search
        )
        result = getattr(type_relations, output)

        if output == "identifier":
            result = cast(str, result)
            if suffix is False:
                result = result.strip("s")
            if case == Case.scream:
                result = result.lower()
            elif case == Case.pascal:
                result = result[0].upper() + result[1:]

        return result

    def load_session(
        self, session_id, country_code=None, user_id: Optional[int] = None
    ):
        """Establishes TIDAL login details using a previous session id. May return true
        if the session-id is invalid/expired, you should verify the login afterwards.

        :param session_id: The UUID of the session you want to use.
        :param country_code: (Optional) Two-letter country code.
        :param user_id: (Optional) The number identifier of the user.
        :return: False if we know the session_id is incorrect, otherwise True
        """
        try:
            uuid.UUID(session_id)
        except ValueError:
            log.error("Session id did not have a valid UUID format")
            return False

        self.session_id = session_id
        if not user_id or not country_code:
            request = self.request.request("GET", "sessions").json()
            country_code = request["countryCode"]
            user_id = request["userId"]

        self.country_code = country_code
        self.user = user.User(self, user_id=user_id).factory()
        return True

    def load_oauth_session(
        self, token_type, access_token, refresh_token=None, expiry_time=None
    ):
        """Login to TIDAL using details from a previous OAuth login, automatically
        refreshes expired access tokens if refresh_token is supplied as well.

        :param token_type: The type of token, e.g. Bearer
        :param access_token: The access token received from an oauth login or refresh
        :param refresh_token: (Optional) A refresh token that lets you get a new access
            token after it has expired
        :param expiry_time: (Optional) The datetime the access token will expire
        :return: True if we believe the log in was successful, otherwise false.
        """
        self.token_type = token_type
        self.access_token = access_token
        self.refresh_token = refresh_token
        self.expiry_time = expiry_time

        request = self.request.request("GET", "sessions")
        json = request.json()
        if not request.ok:
            return False

        self.session_id = json["sessionId"]
        self.country_code = json["countryCode"]
        self.user = user.User(self, user_id=json["userId"]).factory()

        return True

    def login(self, username, password):
        """Logs in to the TIDAL api.

        :param username: The TIDAL username
        :param password: The password to your TIDAL account
        :return: Returns true if we think the login was successful.
        """
        url = urljoin(self.config.api_location, "v1/login/username")
        headers: dict[str, str] = {"X-Tidal-Token": self.config.api_token}
        payload = {
            "username": username,
            "password": password,
            "clientUniqueKey": format(random.getrandbits(64), "02x"),
        }
        request = self.request_session.post(url, data=payload, headers=headers)

        if not request.ok:
            log.error("Login failed: %s", request.text)
            request.raise_for_status()

        body = request.json()
        self.session_id = body["sessionId"]
        self.country_code = body["countryCode"]
        self.user = user.User(self, user_id=body["userId"]).factory()
        return True

    def login_oauth_simple(self, function=print):
        """Login to TIDAL using a remote link. You can select what function you want to
        use to display the link.

        :param function: The function you want to display the link with
        :raises: TimeoutError: If the login takes too long
        """
        login, future = self.login_oauth()
        text = "Visit https://{0} to log in, the code will expire in {1} seconds"
        function(text.format(login.verification_uri_complete, login.expires_in))
        future.result()

    def login_oauth(self):
        """Login to TIDAL with a remote link for limited input devices. The function
        will return everything you need to log in through a web browser, and will return
        an future that will run until login.

        :return: A :class:`LinkLogin` object containing all the data needed to log in remotely, and
            a :class:`concurrent.futures.Future` that will poll until the login is completed, or until the link expires.
        :raises: TimeoutError: If the login takes too long
        """
        login, future = self._login_with_link()
        return login, future

    def _login_with_link(self):
        url = "https://auth.tidal.com/v1/oauth2/device_authorization"
        params = {"client_id": self.config.client_id, "scope": "r_usr w_usr w_sub"}

        request = self.request_session.post(url, params)

        if not request.ok:
            log.error("Login failed: %s", request.text)
            request.raise_for_status()

        json = request.json()
        executor = concurrent.futures.ThreadPoolExecutor()
        return LinkLogin(json), executor.submit(self._process_link_login, json)

    def _process_link_login(self, json):
        json = self._wait_for_link_login(json)
        self.access_token = json["access_token"]
        self.expiry_time = datetime.datetime.utcnow() + datetime.timedelta(
            seconds=json["expires_in"]
        )
        self.refresh_token = json["refresh_token"]
        self.token_type = json["token_type"]
        session = self.request.request("GET", "sessions")
        json = session.json()
        self.session_id = json["sessionId"]
        self.country_code = json["countryCode"]
        self.user = user.User(self, user_id=json["userId"]).factory()

    def _wait_for_link_login(self, json):
        expiry = json["expiresIn"]
        interval = json["interval"]
        device_code = json["deviceCode"]
        url = "https://auth.tidal.com/v1/oauth2/token"
        params = {
            "client_id": self.config.client_id,
            "client_secret": self.config.client_secret,
            "device_code": device_code,
            "grant_type": "urn:ietf:params:oauth:grant-type:device_code",
            "scope": "r_usr w_usr w_sub",
        }
        while expiry > 0:
            request = self.request_session.post(url, params)
            json = request.json()
            if request.ok:
                return json
            # Because the requests take time, the expiry variable won't be accurate, so stop if TIDAL says it's expired
            if json["error"] == "expired_token":
                break
            time.sleep(interval)
            expiry = expiry - interval

        raise TimeoutError("You took too long to log in")

    def token_refresh(self, refresh_token):
        """Retrieves a new access token using the specified parameters, updating the
        current access token.

        :param refresh_token: The refresh token retrieved when using the OAuth login.
        :return: True if we believe the token was successfully refreshed, otherwise
            False
        """
        url = "https://auth.tidal.com/v1/oauth2/token"
        params = {
            "grant_type": "refresh_token",
            "refresh_token": refresh_token,
            "client_id": self.config.client_id,
            "client_secret": self.config.client_secret,
        }

        request = self.request_session.post(url, params)
        json = request.json()
        if not request.ok:
            log.warning("The refresh token has expired, a new login is required.")
            return False
        self.access_token = json["access_token"]
        self.expiry_time = datetime.datetime.utcnow() + datetime.timedelta(
            seconds=json["expires_in"]
        )
        self.token_type = json["token_type"]
        return True

    @property
    def audio_quality(self) -> str:
        return self.config.quality

    @audio_quality.setter
    def audio_quality(self, quality: str):
        self.config.quality = media.Quality(quality).value

    @property
    def video_quality(self) -> str:
        return self.config.video_quality

    @video_quality.setter
    def video_quality(self, quality):
        self.config.video_quality = media.VideoQuality(quality).value

    def search(self, query, models=None, limit=50, offset=0) -> SearchResults:
        """Searches TIDAL with the specified query, you can also specify what models you
        want to search for. While you can set the offset, there aren't more than 300
        items available in a search.

        :param query: The string you want to search for
        :param models: A list of tidalapi models you want to include in the search.
            Valid models are :class:`.Artist`, :class:`.Album`, :class:`.Track`, :class:`.Video`, :class:`.Playlist`
        :param limit: The amount of items you want included, up to 300.
        :param offset: The index you want to start searching at.
        :return: Returns a dictionary of the different models, with the dictionary values containing the search results.
            The dictionary also contains a 'top_hit' result for the most relevant result, limited to the specified types
        """
        if not models:
            models = SearchTypes

        types = []
        # This converts the specified TIDAL models in the models list into the text versions so we can parse it.
        for model in models:
            if model not in SearchTypes:
                raise ValueError("Tried to search for an invalid type")
            types.append(cast(str, self.convert_type(model, "type")))

        params = {
            "query": query,
            "limit": limit,
            "offset": offset,
            "types": ",".join(types),
        }

        json_obj = self.request.request("GET", "search", params=params).json()

        result: SearchResults = {
            "artists": self.request.map_json(json_obj["artists"], self.parse_artist),
            "albums": self.request.map_json(json_obj["albums"], self.parse_album),
            "tracks": self.request.map_json(json_obj["tracks"], self.parse_track),
            "videos": self.request.map_json(json_obj["videos"], self.parse_video),
            "playlists": self.request.map_json(
                json_obj["playlists"], self.parse_playlist
            ),
            "top_hit": None,
        }

        # Find the type of the top hit so we can parse it
        if json_obj["topHit"]:
            top_type = json_obj["topHit"]["type"].lower()
            parse = self.convert_type(top_type, output="parse")
            result["top_hit"] = self.request.map_json(
                json_obj["topHit"]["value"], cast(Callable[..., Any], parse)
            )

        return result

    def check_login(self):
        """Returns true if current session is valid, false otherwise."""
        if self.user is None or not self.user.id or not self.session_id:
            return False
        return self.request.basic_request(
            "GET", "users/%s/subscription" % self.user.id
        ).ok

    def playlist(
        self, playlist_id: Optional[str] = None
    ) -> Union[playlist.Playlist, playlist.UserPlaylist]:
        """Function to create a playlist object with access to the session instance in a
        smoother way. Calls :class:`tidalapi.Playlist(session=session,
        playlist_id=playlist_id) <.Playlist>` internally.

        :param playlist_id: (Optional) The TIDAL id of the playlist. You may want access to the methods without an id.
        :return: Returns a :class:`.Playlist` object that has access to the session instance used.
        """

        return playlist.Playlist(session=self, playlist_id=playlist_id).factory()

    def track(
        self, track_id: Optional[str] = None, with_album: bool = False
    ) -> media.Track:
        """Function to create a Track object with access to the session instance in a
        smoother way. Calls :class:`tidalapi.Track(session=session, track_id=track_id)
        <.Track>` internally.

        :param track_id: (Optional) The TIDAL id of the Track. You may want access to the methods without an id.
        :param with_album: (Optional) Whether to fetch the complete :class:`.Album` for the track or not
        :return: Returns a :class:`.Track` object that has access to the session instance used.
        """

        item = media.Track(session=self, media_id=track_id)
        if item.album and with_album:
            album = self.album(item.album.id)
            if album:
                item.album = album

        return item

    def video(self, video_id: Optional[str] = None) -> media.Video:
        """Function to create a Video object with access to the session instance in a
        smoother way. Calls :class:`tidalapi.Video(session=session, video_id=video_id)
        <.Video>` internally.

        :param video_id: (Optional) The TIDAL id of the Video. You may want access to the methods without an id.
        :return: Returns a :class:`.Video` object that has access to the session instance used.
        """

        return media.Video(session=self, media_id=video_id)

    def artist(self, artist_id: Optional[str] = None) -> artist.Artist:
        """Function to create a Artist object with access to the session instance in a
        smoother way. Calls :class:`tidalapi.Artist(session=session,
        artist_id=artist_id) <.Artist>` internally.

        :param artist_id: (Optional) The TIDAL id of the Artist. You may want access to the methods without an id.
        :return: Returns a :class:`.Artist` object that has access to the session instance used.
        """

        return artist.Artist(session=self, artist_id=artist_id)

    def album(self, album_id: Optional[str] = None) -> album.Album:
        """Function to create a Album object with access to the session instance in a
        smoother way. Calls :class:`tidalapi.Album(session=session, album_id=album_id)
        <.Album>` internally.

        :param album_id: (Optional) The TIDAL id of the Album. You may want access to the methods without an id.
        :return: Returns a :class:`.Album` object that has access to the session instance used.
        """

        return album.Album(session=self, album_id=album_id)

    def mix(self, mix_id: Optional[str] = None) -> mix.Mix:
        """Function to create a mix object with access to the session instance smoothly
        Calls :class:`tidalapi.Mix(session=session, mix_id=mix_id) <.Album>` internally.

        :param mix_id: (Optional) The TIDAL id of the Mix. You may want access to the mix methods without an id.
        :return: Returns a :class:`.Mix` object that has access to the session instance used.
        """

        return mix.Mix(session=self, mix_id=mix_id)

    def mixv2(self, mix_id=None) -> tidalapi.MixV2:
        """Function to create a mix object with access to the session instance smoothly
        Calls :class:`tidalapi.MixV2(session=session, mix_id=mix_id) <.Album>`
        internally.

        :param mix_id: (Optional) The TIDAL id of the Mix. You may want access to the mix methods without an id.
        :return: Returns a :class:`.MixV2` object that has access to the session instance used.
        """

        return mix.MixV2(session=self, mix_id=mix_id)

    def get_user(
        self, user_id=None
    ) -> Union[user.FetchedUser, user.LoggedInUser, user.PlaylistCreator]:
        """Function to create a User object with access to the session instance in a
        smoother way. Calls :class:`user.User(session=session, user_id=user_id) <.User>`
        internally.

        :param user_id: (Optional) The TIDAL id of the User. You may want access to the methods without an id.
        :return: Returns a :class:`.User` object that has access to the session instance used.
        """

        return user.User(session=self, user_id=user_id).factory()

    def home(self):
        """
        Retrieves the Home page, as seen on https://listen.tidal.com

        :return: A :class:`.Page` object with the :class:`.PageCategory` list from the home page
        """
        return self.page.get("pages/home")

    def explore(self):
        """
        Retrieves the Explore page, as seen on https://listen.tidal.com/view/pages/explore

        :return: A :class:`.Page` object with the :class:`.PageCategory` list from the explore page
        """
        return self.page.get("pages/explore")

    def for_you(self):
        """
        Retrieves the For You page, as seen on https://listen.tidal.com/view/pages/for_you

        :return: A :class:`.Page` object with the :class:`.PageCategory` list from the explore page
        """
        return self.page.get("pages/for_you")

    def videos(self):
        """
        Retrieves the :class:`Videos<.Video>` page, as seen on https://listen.tidal.com/view/pages/videos

        :return: A :class:`.Page` object with a :class:`<.PageCategory>` list from the videos page
        """
        return self.page.get("pages/videos")

    def genres(self):
        """
        Retrieves the global Genre page, as seen on https://listen.tidal.com/view/pages/genre_page

        :return: A :class:`.Page` object with the :class:`.PageCategory` list from the genre page
        """
        return self.page.get("pages/genre_page")

    def local_genres(self):
        """
        Retrieves the local Genre page, as seen on https://listen.tidal.com/view/pages/genre_page_local

        :return: A :class:`.Page` object with the :class:`.PageLinks` list from the local genre page
        """
        return self.page.get("pages/genre_page_local")

    def moods(self):
        """
        Retrieves the mood page, as seen on https://listen.tidal.com/view/pages/moods

        :return: A :class:`.Page` object with the :class:`.PageLinks` list from the moods page
        """
        return self.page.get("pages/moods")

    def mixes(self):
        """
        Retrieves the current users mixes, as seen on https://listen.tidal.com/view/pages/my_collection_my_mixes

        :return: A list of :class:`.Mix`
        """
        return self.page.get("pages/my_collection_my_mixes")<|MERGE_RESOLUTION|>--- conflicted
+++ resolved
@@ -233,11 +233,8 @@
         self.parse_track = self.track().parse_track
         self.parse_video = self.video().parse_video
         self.parse_media = self.track().parse_media
-<<<<<<< HEAD
         self.parse_mix = self.mix().parse
         self.parse_v2_mix = self.mixv2().parse
-=======
->>>>>>> f84d0430
 
         self.parse_user = user.User(self, None).parse
         self.page = page.Page(self, "")
